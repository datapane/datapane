--- conflicted
+++ resolved
@@ -75,34 +75,7 @@
      "remove_input"
     ]
    },
-<<<<<<< HEAD
-   "outputs": [],
-=======
-   "outputs": [
-    {
-     "data": {
-      "text/html": [
-       "\n",
-       "        <iframe\n",
-       "            width=\"100%\"\n",
-       "            height=\"400\"\n",
-       "            src=\"/tutorials/basics/simple-app.html\"\n",
-       "            frameborder=\"0\"\n",
-       "            allowfullscreen\n",
-       "            \n",
-       "        ></iframe>\n",
-       "        "
-      ],
-      "text/plain": [
-       "<IPython.lib.display.IFrame at 0x107b1da80>"
-      ]
-     },
-     "execution_count": 2,
-     "metadata": {},
-     "output_type": "execute_result"
-    }
-   ],
->>>>>>> 440b0e08
+   "outputs": [],
    "source": [
     "from dpdocsutils import previews\n",
     "previews.embed_local_app('/tutorials/basics/simple-app.html', width=\"100%\", height=400)"
@@ -206,34 +179,7 @@
      "remove_input"
     ]
    },
-<<<<<<< HEAD
-   "outputs": [],
-=======
-   "outputs": [
-    {
-     "data": {
-      "text/html": [
-       "\n",
-       "        <iframe\n",
-       "            width=\"100%\"\n",
-       "            height=\"800\"\n",
-       "            src=\"/tutorials/basics/richer-app.html\"\n",
-       "            frameborder=\"0\"\n",
-       "            allowfullscreen\n",
-       "            \n",
-       "        ></iframe>\n",
-       "        "
-      ],
-      "text/plain": [
-       "<IPython.lib.display.IFrame at 0x1657beda0>"
-      ]
-     },
-     "execution_count": 4,
-     "metadata": {},
-     "output_type": "execute_result"
-    }
-   ],
->>>>>>> 440b0e08
+   "outputs": [],
    "source": [
     "from dpdocsutils import previews\n",
     "previews.embed_local_app('/tutorials/basics/richer-app.html', width=\"100%\", height=800)"
