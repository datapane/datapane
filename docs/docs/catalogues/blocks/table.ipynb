--- conflicted
+++ resolved
@@ -145,13 +145,8 @@
     "df = pd.DataFrame({\"A\": np.linspace(1, 10, 10)})\n",
     "df = pd.concat([df, pd.DataFrame(np.random.randn(10, 4), columns=list(\"BCDE\"))], axis=1)\n",
     "\n",
-<<<<<<< HEAD
     "report = dp.Report(\n",
     "    blocks=[dp.Table(df.style.background_gradient(cmap=\"viridis\"))]\n",
-=======
-    "app = dp.App(\n",
-    "    blocks=[df.style.background_gradient(cmap=\"viridis\")]\n",
->>>>>>> 5132dc87
     ")\n",
     "\n",
     "app.save(\"table-style.html\")"
