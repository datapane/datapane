"""
Datapane Processors

Describes an API for serializing a Report object, rendering it locally and publishing to a remote server
"""

import os
import threading
import typing as t
import webbrowser
from abc import ABC
from base64 import b64encode
from functools import reduce
from http.server import HTTPServer, SimpleHTTPRequestHandler
from os import path as osp
from pathlib import Path
from shutil import copy, copytree, rmtree
from time import sleep
from uuid import uuid4

import importlib_resources as ir
from jinja2 import Environment, FileSystemLoader, Template, pass_context
from lxml import etree
from lxml.etree import Element, _Element
from markupsafe import Markup  # used by Jinja

from datapane.client import config as c
from datapane.client.analytics import _NO_ANALYTICS, capture, capture_event
from datapane.client.api.common import Resource
from datapane.client.api.runtime import _report
from datapane.client.utils import DPError, InvalidReportError, display_msg
from datapane.common import NPath, SDict, dict_drop_empty, log, timestamp
from datapane.common.report import local_report_def, validate_report_doc
from datapane.common.utils import compress_file

from .blocks import BuilderState, E
from .core import CDN_BASE, App, AppFormatting, AppWidth

__all__ = ["upload", "save_report", "serve", "build"]


# TODO - Refactor to share dp_tags.widths
report_width_classes = {
    AppWidth.FULL: "max-w-full",
    AppWidth.NARROW: "max-w-3xl",
    AppWidth.MEDIUM: "max-w-screen-xl",
}


local_post_xslt = etree.parse(str(local_report_def / "local_post_process.xslt"))
local_post_transform = etree.XSLT(local_post_xslt)

VUE_ESM_FILE = "vue.esm-browser.prod.js"
SERVED_REPORT_BUNDLE_DIR = "static"
SERVED_REPORT_ASSETS_DIR = "data"


class CompressedAssetsHTTPHandler(SimpleHTTPRequestHandler):
    """
    Python HTTP server for served local apps,
    with correct encoding header set on compressed assets
    """

    def end_headers(self):
        if self.path.startswith(f"/{SERVED_REPORT_ASSETS_DIR}") and not self.path.endswith(VUE_ESM_FILE):
            self.send_header("Content-Encoding", "gzip")
        super().end_headers()


@pass_context
def include_raw(ctx, name) -> Markup:  # noqa: ANN001
    """Normal jinja2 {% include %} doesn't escape {{...}} which appear in React's source code"""
    env = ctx.environment
    # Escape </script> to prevent 3rd party JS terminating the local app bundle.
    # Note there's an extra "\" because it needs to be escaped at both the python and JS level
    src = env.loader.get_source(env, name)[0].replace("</script>", r"<\\/script>")
    return Markup(src)


class Processor:
    """
    Contains logic for generating an App document and converting to XML
    """

    app: App

    def __init__(self, app: App):
        self.app = app

    def _to_xml(
        self,
        embedded: bool,
        served: bool,
        title: str = "Title",
        description: str = "Description",
        author: str = "Anonymous",
    ) -> t.Tuple[Element, t.List[Path]]:
        """Build XML report document"""
        # convert Pages to XML
        s = BuilderState(embedded, served)
        _s = reduce(lambda _s, p: p._to_xml(_s), self.app.pages, s)

        # create the pages
        pages: _Element = E.Pages(*_s.elements)
        if self.app.page_layout:
            pages.set("layout", self.app.page_layout.value)

        # add to main structure
        report_doc: Element = E.Report(
            E.Internal(),
            pages,
            version="1",
        )

        # add optional Meta
        if embedded or served:
            meta = E.Meta(
                E.Author(author or ""),
                E.CreatedOn(timestamp()),
                E.Title(title),
                E.Description(description),
            )
            report_doc.insert(0, meta)
        return report_doc, _s.attachments

    def _gen_report(
        self,
        embedded: bool,
        served: bool,
        title: str = "Title",
        description: str = "Description",
        author: str = "Anonymous",
        validate: bool = True,
    ) -> t.Tuple[str, t.List[Path]]:
        """Generate a report for saving/uploading"""
        report_doc, attachments = self._to_xml(embedded, served, title, description, author)

        if embedded and served:
            raise DPError("App can't be both embedded and served")

        # post_process and validate
        processed_report_doc = local_post_transform(
            report_doc, embedded="true()" if embedded else "false()", served="true()" if served else "false()"
        )
        if validate:
            validate_report_doc(xml_doc=processed_report_doc)
            self._report_status_checks(processed_report_doc, embedded)

        # convert to string
        report_str = etree.tounicode(processed_report_doc)
        log.debug("Successfully Built App")
        # log.debug(report_str)
        return report_str, attachments

    def _report_status_checks(self, processed_report_doc: etree._ElementTree, embedded: bool):
        # check for any unsupported local features, e.g. DataTable
        # NOTE - we could eventually have different validators for local and uploaded reports
        if embedded:
            return None

        # App checks
        # TODO - validate at least a single element
        asset_blocks = processed_report_doc.xpath("count(/Report/Pages/Page/*)")
        if asset_blocks == 0:
            raise InvalidReportError("Empty app - must contain at least one asset/block")


class LocalProcessor(Processor, ABC):
    """
    Provides shared logic for saved and served local app writing
    """

    template: t.Optional[Template] = None
    # Type is `ir.abc.Traversable` which extends `Path`,
    # but the former isn't compatible with `shutil`
    assets: Path = t.cast(Path, ir.files("datapane.resources.local_report"))
    logo: str
    template_name: str
    report_id: str = uuid4().hex
    served: bool

    def _setup_template(self):
        self.assert_bundle_exists()

        # load the logo
        logo_img = (self.assets / "datapane-logo-dark.png").read_bytes()
        self.logo = f"data:image/png;base64,{b64encode(logo_img).decode('ascii')}"

        template_loader = FileSystemLoader(self.assets)
        template_env = Environment(loader=template_loader)
        template_env.globals["include_raw"] = include_raw
        self.template = template_env.get_template(self.template_name)

    def write(
        self,
        report_doc: str,
        path: str,
        name: str,
        cdn_base: str = CDN_BASE,
        standalone: bool = False,
        author: t.Optional[str] = None,
        formatting: AppFormatting = None,
    ) -> str:
        if formatting is None:
            formatting = AppFormatting()

        # create template on demand
        if not self.template:
            self._setup_template()

        report_id: str = uuid4().hex
        r = self.template.render(
            report_doc=report_doc,
            report_width_class=report_width_classes.get(formatting.width),
            report_name=name,
            report_author=author,
            report_date=timestamp(),
            css_header=formatting.to_css(),
            is_light_prose=formatting.light_prose,
            dp_logo=self.logo,
            report_id=report_id,
            author_id=c.config.session_id,
            events=not _NO_ANALYTICS,
            standalone=standalone,
            cdn_base=cdn_base,
        )

        Path(path).write_text(r, encoding="utf-8")

        return report_id

    def stringify(
        self,
        report_doc: str,
        name: str,
        cdn_base: str = CDN_BASE,
        standalone: bool = False,
        author: t.Optional[str] = None,
        formatting: AppFormatting = None,
    ) -> str:
        if formatting is None:
            formatting = AppFormatting()

        # create template on demand
        if not self.template:
            self._setup_template()

        report_id: str = uuid4().hex
        r = self.template.render(
            report_doc=report_doc,
            report_width_class=report_width_classes.get(formatting.width),
            report_name=name,
            report_author=author,
            report_date=timestamp(),
            css_header=formatting.to_css(),
            is_light_prose=formatting.light_prose,
            dp_logo=self.logo,
            report_id=report_id,
            author_id=c.config.session_id,
            events=not _NO_ANALYTICS,
            standalone=standalone,
            cdn_base=cdn_base,
        )

        return report_id, r

    def assert_bundle_exists(self):
        resource_to_check = "report" if self.served else "local-report-base.css"
        if not (self.assets / resource_to_check).exists():
            report_method = "save" if self.served else "serve"
            raise DPError(
                f"Can't find local FE bundle - App.{report_method} not available, please install release version"
            )


class Uploader(Processor):
    """
    Uploads a given App to the server that the user is logged into (e.g. datapane.com)
    """

    def go(
        self,
        name: str,
        description: str = "",
        source_url: str = "",
        publicly_visible: bool = False,
        tags: t.List[str] = None,
        project: t.Optional[str] = None,
        open: bool = False,
        formatting: t.Optional[AppFormatting] = None,
        overwrite: bool = False,
        **kwargs,
    ) -> None:
        display_msg("Uploading app and associated data - *please wait...*")

        self._upload_report(
            name,
            description,
            source_url,
            publicly_visible,
            tags,
            project,
            formatting=formatting,
            overwrite=overwrite,
            **kwargs,
        )

        if open:
            webbrowser.open_new_tab(self.app.web_url)

        display_msg(
            "App successfully uploaded. View and share your app at {web_url:l}.",
            web_url=self.app.web_url,
        )

    # TODO - inline into upload - wait on new report API
    def _upload_report(
        self,
        name: str,
        description: str = "",
        source_url: str = "",
        publicly_visible: bool = False,
        tags: t.List[str] = None,
        project: t.Optional[str] = None,
        formatting: t.Optional[AppFormatting] = None,
        overwrite: bool = False,
        **kwargs,
    ) -> None:
        # TODO - clean up arg handling
        # process params
        tags = tags or []

        formatting_kwargs: SDict = {}
        if formatting:
            formatting_kwargs.update(
                width=formatting.width.value,
                style_header=(
                    f'<style type="text/css">\n{formatting.to_css()}\n</style>'
                    if c.config.is_org
                    else formatting.to_css()
                ),
                is_light_prose=formatting.light_prose,
            )

        kwargs.update(
            name=name,
            description=description,
            tags=tags,
            source_url=source_url,
            publicly_visible=publicly_visible,
            project=project,
            **formatting_kwargs,
        )
        # current protocol is to strip all empty args and patch (via a post)
        # TODO(protocol) - alternate plan would be keeping local state in resource handle and posting all
        kwargs = dict_drop_empty(kwargs)

        # generate the report
        report_str, attachments = self._gen_report(embedded=False, served=False, title=name, description=description)
        files = dict(attachments=attachments)

        res = Resource(self.app.endpoint).post_files(files, overwrite=overwrite, document=report_str, **kwargs)

        # Set dto based on new URL
        self.app.url = res.url
        self.app.refresh()

        # add report to internal API handler for use by_datapane
        _report.append(self.app)


class Saver(LocalProcessor):
    """
    Saves a given App as a single HTML file
    """

    served = False
    template_name = "template.html"

    def go(
        self,
        path: str,
        open: bool = False,
        standalone: bool = False,
        name: t.Optional[str] = None,
        author: t.Optional[str] = None,
        formatting: t.Optional[AppFormatting] = None,
        cdn_base: str = CDN_BASE,
    ) -> None:
        report_id = self._save(path, cdn_base, open, standalone, name, author, formatting)
        capture("CLI Report Save", report_id=report_id)

    @capture_event("CLI Report Preview")
    def preview(
        self,
        open: bool,
        standalone: bool = False,
        formatting: t.Optional[AppFormatting] = None,
    ) -> None:
        """Preview the app in a new browser window.
        Can be called multiple times, refreshing the existing created preview file.
        Pass open=False to stop openning a new tab on subsequent previews

        Args:
            open: Open in your browser after creating (default: True)
            standalone: Inline the app source in the HTML app file rather than loading via CDN (default: False)
            formatting: Sets the basic app styling
        """
        self._save(self.app._preview_file.name, open=open, standalone=standalone, formatting=formatting)

    def _save(
        self,
        path: str,
        cdn_base: str = CDN_BASE,
        open: bool = False,
        standalone: bool = False,
        name: t.Optional[str] = None,
        author: t.Optional[str] = None,
        formatting: t.Optional[AppFormatting] = None,
    ) -> str:

        if not name:
            name = Path(path).stem[:127]

        local_doc, _ = self._gen_report(embedded=True, served=False, title=name)
        report_id = self.write(
            local_doc,
            path,
            name=name,
            cdn_base=cdn_base,
            standalone=standalone,
            formatting=formatting,
        )

        display_msg(f"App saved to ./{path}")

        if open:
            path_uri = f"file://{osp.realpath(osp.expanduser(path))}"
            webbrowser.open_new_tab(path_uri)

        return report_id


class Server(LocalProcessor):
    """
    Builds a given App for use in a server environment, or serves the App directly in a local server
    """

    served = True
    template_name = "served_template.html"

    def go(
        self,
        name: str = "app",
        dest: t.Optional[NPath] = None,
        port: int = 8000,
        host: str = "localhost",
        formatting: t.Optional[AppFormatting] = None,
        open: bool = True,
        overwrite: bool = False,
    ) -> None:
        path = self.build(name=name, dest=dest, formatting=formatting, compress_assets=True, overwrite=overwrite)

        os.chdir(path)  # Run the server in the specified path
        server = HTTPServer((host, port), CompressedAssetsHTTPHandler)
        display_msg(f"Server started at {host}:{port}")

        if open:
            # If the endpoint is simply opened then there is a race
            # between the page loading and server becoming available.
            threading.Thread(target=self._open_server, args=(host, port), daemon=True).start()

        try:
            server.serve_forever()
        except KeyboardInterrupt:
            pass

        server.server_close()

    def build(
        self,
        name: str = "app",
        dest: t.Optional[NPath] = None,
        formatting: t.Optional[AppFormatting] = None,
        compress_assets: bool = False,
        overwrite: bool = False,
    ) -> Path:
        path: Path = Path(dest or os.getcwd()) / name
        app_exists = path.is_dir()

        if app_exists and overwrite:
            rmtree(path)
        elif app_exists and not overwrite:
            raise DPError(f"App exists at given path {str(path)} -- set `overwrite=True` to allow overwrite")

        bundle_path = path / SERVED_REPORT_BUNDLE_DIR
        assets_path = path / SERVED_REPORT_ASSETS_DIR

        bundle_path.mkdir(parents=True)
        assets_path.mkdir(parents=True)

        self.assert_bundle_exists()

        # Copy across symlinked app bundle.
        # Ignore `call-arg` as CI errors on `dirs_exist_ok`
        copytree(self.assets / "report", bundle_path / "app", dirs_exist_ok=True)  # type: ignore[call-arg]

        # Copy across symlinked Vue module
        copy(self.assets / VUE_ESM_FILE, bundle_path / VUE_ESM_FILE)

        local_doc, attachments = self._gen_report(embedded=False, served=True, title=name)

        # Copy across attachments
        for a in attachments:
            destination_path = assets_path / a.name
            if compress_assets:
                with compress_file(a) as a_gz:
                    copy(a_gz, destination_path)
            else:
                copy(a, destination_path)

        self.write(
            local_doc,
            str(path / "index.html"),
            name=name,
            formatting=formatting,
        )

        display_msg(f"Successfully built app in {path}")

        return path

    @staticmethod
    def _open_server(host: str, port: int) -> None:
        """Opens localserver endpoint, should be called in its own thread"""
        sleep(1)  # yield to main thread in order to allow start server process to run
        webbrowser.open_new_tab(f"http://{host}:{port}")


<<<<<<< HEAD
class Stringify(LocalProcessor):
    """
    Stringifies a given App as a single HTML string
    """

    served = False
    template_name = "template.html"

    def go(
        self,
        standalone: bool = False,
        name: t.Optional[str] = None,
        author: t.Optional[str] = None,
        formatting: t.Optional[AppFormatting] = None,
        cdn_base: str = CDN_BASE,
    ) -> str:
        """Stringify the app document to a HTML string

        Args:
            standalone: Inline the app source in the HTML app file rather than loading via CDN (default: False)
            name: Name of the document (optional: uses path if not provided)
            author: The app author / email / etc. (optional)
            formatting: Sets the basic app styling
            cdn_base: The base url to use for standalone apps (default: https://datapane-cdn.com/{version})
        """

        report_id, app_html_string = self._save(cdn_base, standalone, name, author, formatting)

        if self.template_name == "ipython_template.html":
            capture("IPython Block Display", report_id=report_id)
        else:
            capture("App Stringified", report_id=report_id)

        return app_html_string

    def _save(
        self,
        cdn_base: str = CDN_BASE,
        standalone: bool = False,
        name: t.Optional[str] = None,
        author: t.Optional[str] = None,
        formatting: t.Optional[AppFormatting] = None,
    ) -> str:

        if not name:
            name = "Stringified App"

        local_doc, _ = self._gen_report(embedded=True, served=False, title=name)
        app_html_string = self.stringify(
            local_doc,
            name=name,
            cdn_base=cdn_base,
            standalone=standalone,
            formatting=formatting,
        )

        return app_html_string
=======
def serve(
    app: App,
    name: str = "app",
    dest: t.Optional[NPath] = None,
    port: int = 8000,
    host: str = "localhost",
    formatting: t.Optional[AppFormatting] = None,
    open: bool = True,
    overwrite: bool = False,
):
    """Serve the app from a local http server
    Args:
        app: The `App` object
        name: The name of the app directory to be created
        dest: File path to store the app directory
        open: Open in your browser after creating (default: False)
        port: The port used to serve the app (default: 8000)
        host: The host used to serve the app (default: localhost)
        formatting: Sets the basic app styling; note that this is ignored if a app exists at the specified path
        overwrite: Replace existing app with the same name and destination if already exists (default: False)
    """
    Server(app).go(name=name, dest=dest, port=port, host=host, formatting=formatting, open=open, overwrite=overwrite)


def build(
    app: App,
    name: str = "app",
    dest: t.Optional[NPath] = None,
    formatting: t.Optional[AppFormatting] = None,
    compress_assets: bool = False,
    overwrite: bool = False,
) -> None:
    """Build an app with a directory structure, which can be served by a local http server
    Args:
        app: The `App` object
        name: The name of the app directory to be created
        dest: File path to store the app directory
        compress_assets: Compress user assets during app generation (default: True)
        formatting: Sets the basic app styling
        overwrite: Replace existing app with the same name and destination if already exists (default: False)
    """
    Server(app).build(name=name, dest=dest, formatting=formatting, compress_assets=compress_assets, overwrite=overwrite)


def save_report(
    app: App,
    path: str,
    open: bool = False,
    standalone: bool = False,
    name: t.Optional[str] = None,
    author: t.Optional[str] = None,
    formatting: t.Optional[AppFormatting] = None,
    cdn_base: str = CDN_BASE,
) -> None:
    """Save the app document to a local HTML file
    Args:
        app: The `App` object
        path: File path to store the document
        open: Open in your browser after creating (default: False)
        standalone: Inline the app source in the HTML app file rather than loading via CDN (default: False)
        name: Name of the document (optional: uses path if not provided)
        author: The app author / email / etc. (optional)
        formatting: Sets the basic app styling
        cdn_base: The base url to use for standalone apps (default: https://datapane-cdn.com/{version})
    """
    Saver(app).go(
        path=path, open=open, standalone=standalone, name=name, author=author, formatting=formatting, cdn_base=cdn_base
    )


def upload(
    app: App,
    name: str,
    description: str = "",
    source_url: str = "",
    publicly_visible: bool = False,
    tags: t.List[str] = None,
    project: t.Optional[str] = None,
    open: bool = False,
    formatting: t.Optional[AppFormatting] = None,
    overwrite: bool = False,
    **kwargs,
):
    """
    Upload the app document, including its attached assets, to the logged-in Datapane Server.
    Args:
        app: The `App` object
        name: The document name - can include spaces, caps, symbols, etc., e.g. "Profit & Loss 2020"
        description: A high-level description for the document, this is displayed in searches and thumbnails
        source_url: A URL pointing to the source code for the document, e.g. a GitHub repo or a Colab notebook
        publicly_visible: Visible to anyone with the link
        tags: A list of tags (as strings) used to categorise your document
        project: Project to add the app to
        open: Open the file in your browser after creating
        formatting: Set the basic styling for your app
        overwrite: Overwrite the app
    """
    Uploader(app).go(
        name=name,
        description=description,
        source_url=source_url,
        publicly_visible=publicly_visible,
        tags=tags,
        project=project,
        open=open,
        formatting=formatting,
        overwrite=overwrite,
        **kwargs,
    )
>>>>>>> 3f089f52
<|MERGE_RESOLUTION|>--- conflicted
+++ resolved
@@ -537,7 +537,6 @@
         webbrowser.open_new_tab(f"http://{host}:{port}")
 
 
-<<<<<<< HEAD
 class Stringify(LocalProcessor):
     """
     Stringifies a given App as a single HTML string
@@ -595,7 +594,8 @@
         )
 
         return app_html_string
-=======
+
+
 def serve(
     app: App,
     name: str = "app",
@@ -704,5 +704,4 @@
         formatting=formatting,
         overwrite=overwrite,
         **kwargs,
-    )
->>>>>>> 3f089f52
+    )