--- conflicted
+++ resolved
@@ -38,11 +38,7 @@
 from ..utils import display_msg, success_msg
 from .common import _process_res
 
-<<<<<<< HEAD
-__all__ = ["login", "logout", "ping", "signup", "hello_world", "template"]
-=======
-__all__ = ["login", "logout", "ping", "hello_world"]
->>>>>>> 0a6393c1
+__all__ = ["login", "logout", "ping", "hello_world", "template"]
 
 
 def login(
@@ -122,7 +118,6 @@
     runpy.run_path(str(script_path), run_name="__datapane__")
 
 
-<<<<<<< HEAD
 def _run_template(template_path: Path):
     """Run the template script"""
     # Use template_path as cwd to support relative paths in template script
@@ -197,29 +192,6 @@
     return url
 
 
-@capture_event("CLI Signup")
-def signup():
-    """Signup and link your account to the Datapane CLI automatically"""
-    config = c.get_config()
-    token = token_connect("/accounts/signup/", action="signup", server=config.server)
-    # login and re-init against the signed-up server
-    login(token, server=config.server)
-
-    display_msg(
-        "\nLearn more about uploading and sharing reports {learn_url:l}.",
-        learn_url="https://docs.datapane.com/reports/publishing-and-sharing",
-    )
-
-    display_msg(
-        "\nWe’d also love to invite you to our community spaces for a chat {chat_url:l}, forum discussion {forum_url:l}, and open source collaboration {github_url:l}.",
-        chat_url="https://chat.datapane.com",
-        forum_url="https://forum.datapane.com",
-        github_url="https://github.com/datapane/datapane",
-    )
-
-
-=======
->>>>>>> 0a6393c1
 @capture_event("CLI Hello World")
 def hello_world():
     """Create and run an example report, and open in the browser"""
