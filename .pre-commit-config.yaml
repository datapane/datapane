# pre-commit config file (https://pre-commit.com/
#fail_fast: true
# global excludes - exclude generated files, e.g. django migrations
exclude: |
  (?x)^(
    projects/python-client/src/datapane/resources/templates/
    |projects/python-client/tests/client/scripts/test_config/
    |projects/python-client/tests/testfiles/
  )
default_language_version:
  python: python3
# default_stages: [commit, push]

repos:
  #- repo: https://github.com/asottile/add-trailing-comma
  #  rev: v2.0.1
  #  hooks:
  #    - id: add-trailing-comma
  #      args: [--py36-plus]
  - repo: https://github.com/asottile/pyupgrade
    rev: v2.34.0
    hooks:
      - id: pyupgrade
        entry: pyupgrade --py3-plus --py36-plus --py37-plus --keep-runtime-typing
  # Run flake8 & isort on files using .flake8 and .isort.cfg config
  - repo: https://github.com/pycqa/isort
    # (we prefer isort to flake8-isort because it sorts things for you rather than just checking)
    rev: 5.10.1
    hooks:
      - id: isort
        name: isort (python)
        # The following seems to be necessary for isort to get imports grouped correctly,
        # possibly related to https://github.com/PyCQA/isort/issues/1872
        entry: isort --sp projects/python-client/.isort.cfg
        files: ^projects/python-client/.*$
  - repo: https://github.com/ikamensh/flynt/
    rev: '0.76'
    hooks:
      - id: flynt
  - repo: https://gitlab.com/pycqa/flake8
    rev: 4.0.1
    hooks:
      - id: flake8
<<<<<<< HEAD
        additional_dependencies: ["flake8-isort >= 3.0.0", "flake8-no-implicit-concat >= 0.1.3", "flake8_tuple >= 0.4.1", "flake8-annotations >= 2.9.0", "flake8-annotations-complexity >= 0.0.7"]
        args: [--suppress-none-returning, --mypy-init-return, --max-annotations-complexity=4]
=======
        files: ^projects/python-client/.*$
        args: [--config=projects/python-client/.flake8]
        additional_dependencies: ["flake8-no-implicit-concat >= 0.3.3", "flake8_tuple >= 0.4.1"]
>>>>>>> ed56c26a
  # Black Python formatter
  - repo: https://github.com/ambv/black
    rev: 22.3.0
    hooks:
      - id: black
        files: ^projects/python-client/.*$
        args: [--config=./projects/python-client/pyproject.toml, --verbose]
  # Built-ins
  - repo: https://github.com/pre-commit/pre-commit-hooks
    rev: v4.3.0
    hooks:
      ## PYTHON CODE
      # check for debugger imports and py37+ breakpoint()
      - id: debug-statements
      # DISABLED - ensures test files are named correctly
      #- id: name-tests-test
      #  args: [--django]
      # remove 'coding: utf-8' pragma from files
      - id: fix-encoding-pragma
        args: [--remove]
      ## CONFIG FILES
      # check json is valid format
      - id: check-json
      # check yaml is valid format
      - id: check-yaml
        args: [--allow-multiple-documents, --unsafe]
      # DISABLED - sort yaml keys in simple (i.e. top-level, unested) files
      # - id: sort-simple-yaml

      ## GENERAL FILE FORMATTING
      # trims trailing whitespace, preserving in case of Markdown hard linebreaks
      - id: trailing-whitespace
        args: [--markdown-linebreak-ext=md]
      # makes sure files end in a single newline-only
      - id: end-of-file-fixer
        exclude: '^(.bumpversion.cfg)$'

      # forbid files which have a UTF-8 byte-order marker
      - id: check-byte-order-marker
      - id: check-executables-have-shebangs
      # only allow \n (i.e. lf) for line-endings
      - id: mixed-line-ending
        args: [--fix=lf]

      # REPO HEALTH
      # check for files that contain merge conflict strings
      - id: check-merge-conflict
      # disallow adding files larger than 500kb that don't use git lfs
      - id: check-added-large-files
        args: [--maxkb=500]
        # exclude package*.json files
        exclude: 'package.*\.json'
      # check for dangling symlinks
      - id: check-symlinks
        exclude: '^(projects/python-client/src/datapane/resources/local_report/local-report-base.*)$'
      # ensure links to vcs sites are permalinks
      - id: check-vcs-permalinks
      # ensure no private keys are being commited
      - id: detect-private-key
      # submodules are evil :)
      - id: forbid-new-submodules
      # disallow directly committing to the specified branches
      # - id: no-commit-to-branch
      #  args: [--branch, master]

  # JS formatting
  - repo: https://github.com/pre-commit/mirrors-prettier
    rev: "v2.2.1"
    hooks:
      - id: prettier
        exclude_types: [yaml]
        exclude: '^(.github|projects/python-client/src/datapane/resources|email-templates)/.+$'
        args: [--with-node-modules]
  # JS linting
  - repo: https://github.com/pre-commit/mirrors-eslint
    rev: "v7.20.0"
    hooks:
      - id: eslint
        #files: \.(js|jsx|ts|tsx)$
        files: ^projects/web-components/(report|base|alpine-stores|params-component)/\S+\.(js|ts|vue)$
        types: [text, file, non-executable]
        additional_dependencies:
           - eslint@6.8.0
           - babel-eslint@10.0.1
           - "@typescript-eslint/eslint-plugin@1.x"
           - "@typescript-eslint/parser@1.9.0"
           - typescript@3.x
           - eslint-plugin-flowtype@2.50.3
           - eslint-plugin-import@2.17.3
           - tslint@5.20.0
           - eslint-plugin-vue@v7.5.0
           - "@typescript-eslint/eslint-plugin-tslint@2.4.0"
  # sh shellcheck
  - repo: https://github.com/detailyang/pre-commit-shell
    rev: "v1.0.6"
    hooks:
      - id: shell-lint
        args: []<|MERGE_RESOLUTION|>--- conflicted
+++ resolved
@@ -41,15 +41,9 @@
     rev: 4.0.1
     hooks:
       - id: flake8
-<<<<<<< HEAD
         additional_dependencies: ["flake8-isort >= 3.0.0", "flake8-no-implicit-concat >= 0.1.3", "flake8_tuple >= 0.4.1", "flake8-annotations >= 2.9.0", "flake8-annotations-complexity >= 0.0.7"]
-        args: [--suppress-none-returning, --mypy-init-return, --max-annotations-complexity=4]
-=======
-        files: ^projects/python-client/.*$
-        args: [--config=projects/python-client/.flake8]
-        additional_dependencies: ["flake8-no-implicit-concat >= 0.3.3", "flake8_tuple >= 0.4.1"]
->>>>>>> ed56c26a
-  # Black Python formatter
+        args: [--suppress-none-returning, --mypy-init-return, --max-annotations-complexity=4, --config=projects/python-client/.flake8]
+        files: ^projects/python-client/.*$ # Black Python formatter
   - repo: https://github.com/ambv/black
     rev: 22.3.0
     hooks:
